"""
分类器模块测试
"""

import pytest
import numpy as np
from unittest.mock import Mock, patch, MagicMock
from pathlib import Path
import tempfile
import shutil

from ods.classifiers.classifier import DocumentClassifier
from ods.classifiers.retrieval_agent import RetrievalAgent
from ods.classifiers.llm_classifier import LLMClassifier
from ods.classifiers.rule_checker import RuleChecker


class TestRetrievalAgent:
    """检索代理测试"""

    def setup_method(self):
        """测试前准备"""
        self.config = {
            "database": {"vector_db_path": ".ods/test_vector_db"},
            "collection_name": "test_documents",
            "top_k": 5,
            "similarity_threshold": 0.7,
        }

        # 模拟ChromaDB
        with patch("ods.classifiers.retrieval_agent.chromadb") as mock_chroma:
            with patch("ods.classifiers.retrieval_agent.Path") as mock_path:
                mock_path.return_value.mkdir.return_value = None
                mock_client = Mock()
                mock_collection = Mock()
                mock_chroma.PersistentClient.return_value = mock_client
                mock_client.get_collection.return_value = mock_collection
                mock_client.create_collection.return_value = mock_collection

                self.retrieval_agent = RetrievalAgent(self.config)
                self.mock_collection = mock_collection

    def test_add_document(self):
        """测试添加文档"""
        # 模拟数据
        doc_id = "test_doc_1"
        embedding = np.random.rand(1024)
        metadata = {"category": "工作", "file_type": ".pdf"}
        text_chunk = "这是一个测试文档"

        # 模拟成功添加
        self.mock_collection.add.return_value = None

        result = self.retrieval_agent.add_document(
            doc_id, embedding, metadata, text_chunk
        )

        assert result is True
        self.mock_collection.add.assert_called_once()

    def test_search_similar_documents(self):
        """测试搜索相似文档"""
        # 模拟搜索结果
        mock_results = {
            "ids": [["doc1", "doc2"]],
            "metadatas": [{"doc1": {"category": "工作"}, "doc2": {"category": "个人"}}],
            "distances": [[0.1, 0.3]],
            "documents": [["text1", "text2"]],
        }
        self.mock_collection.query.return_value = mock_results

        query_embedding = np.random.rand(1024)
        results = self.retrieval_agent.search_similar_documents(
            query_embedding, top_k=2
        )

        assert len(results) == 2
        assert results[0]["doc_id"] == "doc1"
        assert results[0]["similarity_score"] == 0.9  # 1 - 0.1

    def test_get_category_examples(self):
        """测试获取类别示例"""
        # 模拟类别示例
        mock_results = {
            "ids": ["doc1", "doc2"],
            "metadatas": [{"category": "工作"}, {"category": "工作"}],
            "text_chunk": ["示例1", "示例2"],
        }
        self.mock_collection.get.return_value = mock_results

        examples = self.retrieval_agent.get_category_examples("工作", top_k=2)

        assert len(examples) == 2
        assert examples[0]["doc_id"] == "doc1"
        assert examples[0]["metadata"]["category"] == "工作"


class TestLLMClassifier:
    """LLM分类器测试"""

    def setup_method(self):
        """测试前准备"""
        self.config = {
            "llm": {
                "provider": "openai",
                "model": "gpt-4",
                "api_key": "test_key",
                "temperature": 0.1,
                "max_tokens": 1000,
            },
            "classification": {
                "categories": ["工作", "个人", "财务", "其他"],
                "confidence_threshold": 0.8,
                "review_threshold": 0.6,
                "max_tags": 3,
            },
        }

        # 模拟检索代理
        with patch("ods.classifiers.llm_classifier.RetrievalAgent") as mock_retrieval:
            mock_retrieval.return_value = Mock()
            self.llm_classifier = LLMClassifier(self.config)

    @patch("ods.classifiers.llm_classifier.OpenAI")
    def test_setup_llm_client(self, mock_openai):
        """测试LLM客户端设置"""
        mock_client = Mock()
        mock_openai.return_value = mock_client

        # 重新初始化以测试客户端设置
        config = self.config.copy()
        config["llm"]["api_key"] = "valid_key"

        with patch("ods.classifiers.llm_classifier.RetrievalAgent"):
            classifier = LLMClassifier(config)
            assert classifier.llm_client is not None

    def test_parse_llm_response(self):
        """测试LLM响应解析"""
        # 测试JSON响应
        json_response = '{"primary_category": "工作", "confidence_score": 0.9}'
        result = self.llm_classifier._parse_llm_response(json_response)

        assert result["primary_category"] == "工作"
        assert result["confidence_score"] == 0.9

        # 测试文本响应
        text_response = "这个文档属于工作类别，置信度: 0.8"
        result = self.llm_classifier._parse_llm_response(text_response)

        assert result["primary_category"] == "工作"
        assert result["confidence_score"] == 0.8

    def test_fallback_classification(self):
        """测试备用分类"""
        document_data = {"file_path": "/test/document.pdf", "summary": "测试文档内容"}

        result = self.llm_classifier._fallback_classification(document_data)

        assert result["primary_category"] == "文档"
        assert result["confidence_score"] == 0.3
        assert result["needs_review"] is True


class TestRuleChecker:
    """规则检查器测试"""

    def setup_method(self):
        """测试前准备"""
        self.config = {
            "rules": {
                "rules_file": "config/test_rules.yaml",
                "enable_rules": True,
                "strict_mode": False,
            }
        }

        # 模拟YAML文件
        with patch("builtins.open", create=True):
            with patch("yaml.safe_load") as mock_yaml:
                mock_yaml.return_value = {}
                self.rule_checker = RuleChecker(self.config)

    def test_file_extension_rules(self):
        """测试文件扩展名规则"""
        # 添加规则
        self.rule_checker.add_rule("file_extension", ".pdf", "文档", 1)

        document_data = {"file_path": "/test/document.pdf"}
        classification_result = {"primary_category": "其他", "confidence_score": 0.5}

        result = self.rule_checker.apply_rules(classification_result, document_data)

        assert result["primary_category"] == "文档"
        assert result["confidence_score"] == 0.7  # 0.5 + 0.2
        assert "rule_applied" in result

    def test_file_name_rules(self):
        """测试文件名规则"""
        # 添加规则
        self.rule_checker.add_rule("file_name", "发票", "财务", 2)

        document_data = {"file_path": "/test/发票2024.pdf"}
        classification_result = {"primary_category": "其他", "confidence_score": 0.5}

        result = self.rule_checker.apply_rules(classification_result, document_data)

        assert result["primary_category"] == "财务"
        assert result["confidence_score"] == 0.7

    def test_content_keywords_rules(self):
        """测试内容关键词规则"""
        # 添加规则
        self.rule_checker.add_rule("content_keywords", "合同", "工作", 3)

        document_data = {
            "file_path": "/test/document.pdf",
            "text_content": "这是一份合同文档",
            "summary": "合同内容摘要",
        }
        classification_result = {"primary_category": "其他", "confidence_score": 0.5}

        result = self.rule_checker.apply_rules(classification_result, document_data)

<<<<<<< HEAD
        assert result["primary_category"] == "工作"
        assert result["confidence_score"] == 0.7
=======
        assert result['primary_category'] == '工作'
        assert result['confidence_score'] == 0.7
>>>>>>> 0ccdecf8

    def test_simple_rules_add_tag(self):
        """测试简单规则添加标签"""
        config = {
            'rules': {
                'enable_rules': False,
                'simple_rules': [
                    {'if_filename': '发票', 'add_tag': '发票'}
                ]
            }
        }
        rule_checker = RuleChecker(config)
        classification_result = {'primary_category': '其他', 'confidence_score': 0.5}
        document_data = {'file_path': '/test/发票123.pdf'}
        result = rule_checker.apply_rules(classification_result, document_data)
        assert '发票' in result['tags']

    def test_simple_rules_require_review(self):
        """测试标签组合触发审核"""
        config = {
            'rules': {
                'enable_rules': False,
                'simple_rules': [
                    {'if_tag_combo': ['保密', '财务'], 'action': 'require_review'}
                ]
            }
        }
        rule_checker = RuleChecker(config)
        classification_result = {
            'primary_category': '财务',
            'secondary_categories': ['保密'],
            'confidence_score': 0.9
        }
        document_data = {'file_path': '/test/document.pdf'}
        result = rule_checker.apply_rules(classification_result, document_data)
        assert result['needs_review'] is True


class TestDocumentClassifier:
    """文档分类器测试"""

    def setup_method(self):
        """测试前准备"""
        self.config = {
            "classification": {
                "categories": ["工作", "个人", "财务", "其他"],
                "confidence_threshold": 0.8,
                "review_threshold": 0.6,
                "max_tags": 3,
            }
        }

        # 模拟所有组件
        with patch("ods.classifiers.classifier.RetrievalAgent") as mock_retrieval:
            with patch("ods.classifiers.classifier.LLMClassifier") as mock_llm:
                with patch("ods.classifiers.classifier.RuleChecker") as mock_rules:
                    mock_retrieval.return_value = Mock()
                    mock_llm.return_value = Mock()
                    mock_rules.return_value = Mock()

                    self.classifier = DocumentClassifier(self.config)

    def test_classify_document(self):
        """测试文档分类"""
        # 模拟LLM分类结果
        llm_result = {
            "primary_category": "工作",
            "confidence_score": 0.9,
            "needs_review": False,
        }
        self.classifier.llm_classifier.classify_document.return_value = llm_result

        # 模拟规则检查结果
        rule_result = llm_result.copy()
        self.classifier.rule_checker.apply_rules.return_value = rule_result

        # 模拟向量数据库添加
        self.classifier.retrieval_agent.add_document.return_value = True

        document_data = {
            "file_path": "/test/document.pdf",
            "summary": "工作相关文档",
            "embedding": np.random.rand(1024),
            "metadata": {"size": 1024},
        }

        result = self.classifier.classify_document(document_data)

        assert result["primary_category"] == "工作"
        assert result["classification_method"] == "llm_with_rules"
        assert "total_processing_time" in result

    def test_batch_classify(self):
        """测试批量分类"""
        documents = [
            {"file_path": "/test/doc1.pdf", "summary": "文档1"},
            {"file_path": "/test/doc2.pdf", "summary": "文档2"},
        ]

        # 模拟分类结果
        with patch.object(self.classifier, "classify_document") as mock_classify:
            mock_classify.side_effect = [
                {"primary_category": "工作", "confidence_score": 0.9},
                {"primary_category": "个人", "confidence_score": 0.8},
            ]

            results = self.classifier.batch_classify(documents)

            assert len(results) == 2
            assert results[0]["batch_index"] == 0
            assert results[1]["batch_index"] == 1

    def test_get_classification_statistics(self):
        """测试获取分类统计"""
        # 模拟统计结果
        self.classifier.retrieval_agent.get_collection_stats.return_value = {
            "total_documents": 10,
            "categories": ["工作", "个人"],
        }
        self.classifier.rule_checker.get_rules_summary.return_value = {
            "total_rules": 5,
            "enabled": True,
        }

        stats = self.classifier.get_classification_statistics()

        assert "vector_database" in stats
        assert "rules" in stats
        assert "categories" in stats
        assert stats["categories"] == ["工作", "个人", "财务", "其他"]


class TestClassificationIntegration:
    """分类集成测试"""

    def setup_method(self):
        """测试前准备"""
        self.config = {
            "llm": {"provider": "openai", "model": "gpt-4", "api_key": "test_key"},
            "classification": {
                "categories": ["工作", "个人", "财务", "其他"],
                "confidence_threshold": 0.8,
                "review_threshold": 0.6,
            },
            "database": {"vector_db_path": ".ods/test_vector_db"},
        }

    @patch("ods.classifiers.retrieval_agent.chromadb")
    @patch("ods.classifiers.llm_classifier.OpenAI")
    def test_full_classification_pipeline(self, mock_openai, mock_chroma):
        """测试完整分类流水线"""
        # 模拟所有组件
        mock_chroma.PersistentClient.return_value = Mock()
        mock_openai.return_value = Mock()

        # 创建分类器
        classifier = DocumentClassifier(self.config)

        # 测试文档
        document_data = {
            "file_path": "/test/document.pdf",
            "summary": "这是一份关于项目管理的文档，包含项目计划、时间安排和资源分配等内容。",
            "embedding": np.random.rand(1024),
            "metadata": {"size": 2048},
        }

        # 执行分类
        result = classifier.classify_document(document_data)

        # 验证结果
        assert result is not None
        assert "primary_category" in result
        assert "confidence_score" in result
        assert "needs_review" in result


if __name__ == "__main__":
    pytest.main([__file__, "-v"])<|MERGE_RESOLUTION|>--- conflicted
+++ resolved
@@ -222,13 +222,8 @@
 
         result = self.rule_checker.apply_rules(classification_result, document_data)
 
-<<<<<<< HEAD
-        assert result["primary_category"] == "工作"
-        assert result["confidence_score"] == 0.7
-=======
         assert result['primary_category'] == '工作'
         assert result['confidence_score'] == 0.7
->>>>>>> 0ccdecf8
 
     def test_simple_rules_add_tag(self):
         """测试简单规则添加标签"""
