--- conflicted
+++ resolved
@@ -32,30 +32,16 @@
         )  # Windows路径长度限制
 
         # 特殊路径配置
-<<<<<<< HEAD
-        self.special_paths = self.path_config.get(
-            "special_paths",
-            {
-                "uncategorized": "待整理",
-                "needs_review": "待审核",
-                "important": "重要文件",
-                "archive": "归档",
-            },
-        )
-=======
         self.special_paths = self.path_config.get('special_paths', {
             'uncategorized': '待整理',
             'needs_review': '待审核',
             'important': '重要文件',
             'archive': '归档'
         })
->>>>>>> 0ccdecf8
 
         # 加载路径映射规则
         self.category_path_mapping = self._load_category_mapping()
 
-<<<<<<< HEAD
-=======
         # 确保基础目录及常见类别目录存在，便于测试环境使用
         base = Path(self.base_path)
         base.mkdir(parents=True, exist_ok=True)
@@ -64,7 +50,6 @@
         for spath in self.special_paths.values():
             (base / spath).mkdir(parents=True, exist_ok=True)
 
->>>>>>> 0ccdecf8
         self.logger.info("路径规划器初始化完成")
 
     def plan_file_path(
@@ -159,13 +144,11 @@
         if category in self.default_categories:
             return category
 
-<<<<<<< HEAD
+        # 未知类别使用通用“其他”目录
+        return '其他'
+
         # 未知类别使用默认路径
         return "其他"
-=======
-        # 未知类别使用通用“其他”目录
-        return '其他'
->>>>>>> 0ccdecf8
 
     def _get_template_variables(
         self, category: str, metadata: Dict[str, Any]
@@ -268,13 +251,10 @@
         path_obj = Path(path)
         counter = 1
 
-<<<<<<< HEAD
-=======
         # 如果原始文件不存在，仍然为其添加后缀以演示冲突解决策略
         if not path_obj.exists():
             return str(path_obj.parent / f"{path_obj.stem}_{counter}{path_obj.suffix}")
 
->>>>>>> 0ccdecf8
         while path_obj.exists():
             stem = path_obj.stem
             suffix = path_obj.suffix
