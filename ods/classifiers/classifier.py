"""
文档分类器主模块
整合检索代理、LLM分类器和规则检查器
"""

import logging
import time
from typing import List, Dict, Any, Optional, Tuple
from pathlib import Path

from .retrieval_agent import RetrievalAgent
from .llm_classifier import LLMClassifier
from .rule_checker import RuleChecker

BaseLLMClassifier = LLMClassifier


class DocumentClassifier:
    """文档分类器 - 整合所有分类组件"""

    def __init__(self, config: Dict[str, Any]):
        self.config = config
        self.logger = logging.getLogger(__name__)

        # 分类配置
<<<<<<< HEAD
        self.classification_config = config.get("classification", {})
        self.categories = self.classification_config.get(
            "categories", ["工作", "个人", "财务", "其他"]
        )
        self.confidence_threshold = self.classification_config.get(
            "confidence_threshold", 0.8
        )
        self.review_threshold = self.classification_config.get("review_threshold", 0.6)
        self.max_tags = self.classification_config.get("max_tags", 3)

        # 初始化组件
        self.retrieval_agent = RetrievalAgent(config)
        self.llm_classifier = LLMClassifier(config)
        self.rule_checker = RuleChecker(config)

=======
        self.classification_config = config.get('classification', {})
        self.categories = self.classification_config.get('categories', ['工作', '个人', '财务', '其他'])
        self.confidence_threshold = self.classification_config.get('confidence_threshold', 0.8)
        self.review_threshold = self.classification_config.get('review_threshold', 0.6)
        self.max_tags = self.classification_config.get('max_tags', 3)
        
        from .retrieval_agent import RetrievalAgent as ModuleRetrieval
        from .llm_classifier import LLMClassifier as ModuleLLM
        from .rule_checker import RuleChecker as ModuleRule

        retrieval_cls = globals().get('RetrievalAgent', ModuleRetrieval)
        global_llm = globals().get('LLMClassifier', BaseLLMClassifier)
        llm_cls = global_llm if global_llm is not BaseLLMClassifier else ModuleLLM
        rule_cls = globals().get('RuleChecker', ModuleRule)

        self.retrieval_agent = retrieval_cls(config)
        self.llm_classifier = llm_cls(config)
        self.rule_checker = rule_cls(config)
        
>>>>>>> 0ccdecf8
        self.logger.info("文档分类器初始化完成")

    def classify_document(self, document_data: Dict[str, Any]) -> Dict[str, Any]:
        """分类文档的主要方法"""
        try:
            start_time = time.time()
            file_path = document_data.get("file_path", "")

            self.logger.info(f"开始分类文档: {file_path}")

            # 1. LLM分类
            llm_result = self.llm_classifier.classify_document(document_data)

<<<<<<< HEAD
            # 2. 规则检查和应用
            final_result = self.rule_checker.apply_rules(llm_result, document_data)

            # 3. 添加分类元数据
            final_result["classification_method"] = "llm_with_rules"
            final_result["total_processing_time"] = time.time() - start_time
            final_result["file_path"] = file_path

=======
            # 2. 应用规则调整并生成标签
            rule_result = self.rule_checker.apply_rules(llm_result, document_data)

            # 3. 整理最终结果
            final_result = rule_result
            final_result['classification_method'] = 'llm_with_rules'
            final_result['total_processing_time'] = time.time() - start_time
            final_result['file_path'] = file_path
            
>>>>>>> 0ccdecf8
            # 4. 如果分类成功，添加到向量数据库
            if (
                final_result.get("primary_category")
                and final_result.get("primary_category") != "Uncategorized"
            ):
                self._add_to_vector_database(document_data, final_result)

            self.logger.info(
                f"文档分类完成: {file_path} -> {final_result.get('primary_category')}"
            )
            return final_result

        except Exception as e:
            self.logger.error(f"文档分类失败: {e}")
            return self._create_error_result(str(e), document_data)

    def _add_to_vector_database(
        self, document_data: Dict[str, Any], classification_result: Dict[str, Any]
    ) -> bool:
        """将分类后的文档添加到向量数据库"""
        try:
            # 准备元数据
            metadata = {
<<<<<<< HEAD
                "category": classification_result["primary_category"],
                "secondary_categories": classification_result.get(
                    "secondary_categories", []
                ),
                "confidence_score": classification_result.get("confidence_score", 0.0),
                "needs_review": classification_result.get("needs_review", False),
                "classification_timestamp": classification_result.get(
                    "classification_timestamp", time.time()
                ),
                "file_path": document_data.get("file_path", ""),
                "file_size": document_data.get("metadata", {}).get("size", 0),
                "file_type": Path(document_data.get("file_path", "")).suffix.lower(),
=======
                'category': classification_result['primary_category'],
                'secondary_categories': classification_result.get('secondary_categories', []),
                'tags': classification_result.get('tags', []),
                'confidence_score': classification_result.get('confidence_score', 0.0),
                'needs_review': classification_result.get('needs_review', False),
                'classification_timestamp': classification_result.get('classification_timestamp', time.time()),
                'file_path': document_data.get('file_path', ''),
                'file_size': document_data.get('metadata', {}).get('size', 0),
                'file_type': Path(document_data.get('file_path', '')).suffix.lower()
>>>>>>> 0ccdecf8
            }

            # 获取嵌入向量
            embedding = document_data.get("embedding")
            if embedding is None:
                self.logger.warning("文档没有嵌入向量，跳过向量数据库添加")
                return False

            # 获取文本摘要
            text_chunk = document_data.get("summary", "")[:1000]  # 限制长度

            # 生成文档ID
            doc_id = (
                f"{int(time.time())}_{Path(document_data.get('file_path', '')).stem}"
            )

            # 添加到向量数据库
            success = self.retrieval_agent.add_document(
                doc_id=doc_id,
                embedding=embedding,
                metadata=metadata,
                text_chunk=text_chunk,
            )

            if success:
                self.logger.info(f"文档已添加到向量数据库: {doc_id}")
            else:
                self.logger.warning(f"文档添加到向量数据库失败: {doc_id}")

            return success

        except Exception as e:
            self.logger.error(f"添加文档到向量数据库失败: {e}")
            return False

    def batch_classify(self, documents: List[Dict[str, Any]]) -> List[Dict[str, Any]]:
        """批量分类文档"""
        results = []

        for i, document in enumerate(documents):
            try:
                self.logger.info(
                    f"处理文档 {i+1}/{len(documents)}: {document.get('file_path', '')}"
                )
                result = self.classify_document(document)
                results.append(result)

                # 添加进度信息
                result["batch_index"] = i
                result["batch_total"] = len(documents)

            except Exception as e:
                self.logger.error(f"批量分类文档失败: {e}")
                error_result = self._create_error_result(str(e), document)
                error_result["batch_index"] = i
                error_result["batch_total"] = len(documents)
                results.append(error_result)

        return results

    def get_classification_statistics(self) -> Dict[str, Any]:
        """获取分类统计信息"""
        try:
            # 获取向量数据库统计
            vector_stats = self.retrieval_agent.get_collection_stats()

            # 获取规则统计
            rules_summary = self.rule_checker.get_rules_summary()

            # 统计分类结果
            stats = {
                "vector_database": vector_stats,
                "rules": rules_summary,
                "categories": self.categories,
                "confidence_threshold": self.confidence_threshold,
                "review_threshold": self.review_threshold,
                "max_tags": self.max_tags,
            }

            return stats

        except Exception as e:
            self.logger.error(f"获取分类统计失败: {e}")
            return {}

    def update_document_classification(
        self, doc_id: str, new_classification: Dict[str, Any]
    ) -> bool:
        """更新文档分类"""
        try:
            # 更新向量数据库中的元数据
            success = self.retrieval_agent.update_document(
                doc_id=doc_id,
                new_metadata={
                    "category": new_classification.get("primary_category"),
                    "secondary_categories": new_classification.get(
                        "secondary_categories", []
                    ),
                    "confidence_score": new_classification.get("confidence_score", 0.0),
                    "needs_review": new_classification.get("needs_review", False),
                    "last_updated": time.time(),
                },
            )

            if success:
                self.logger.info(f"文档分类已更新: {doc_id}")
            else:
                self.logger.warning(f"文档分类更新失败: {doc_id}")

            return success

        except Exception as e:
            self.logger.error(f"更新文档分类失败: {e}")
            return False

    def search_similar_documents(
        self, query_embedding, top_k: int = 5
    ) -> List[Dict[str, Any]]:
        """搜索相似文档"""
        try:
            return self.retrieval_agent.search_similar_documents(query_embedding, top_k)
        except Exception as e:
            self.logger.error(f"搜索相似文档失败: {e}")
            return []

    def get_category_examples(
        self, category: str, top_k: int = 3
    ) -> List[Dict[str, Any]]:
        """获取类别示例"""
        try:
            return self.retrieval_agent.get_category_examples(category, top_k)
        except Exception as e:
            self.logger.error(f"获取类别示例失败: {e}")
            return []

    def test_all_components(self) -> Dict[str, bool]:
        """测试所有组件"""
        test_results = {}

        try:
            # 测试向量数据库
            vector_stats = self.retrieval_agent.get_collection_stats()
            test_results["vector_database"] = bool(vector_stats)

            # 测试LLM分类器
            test_results["llm_classifier"] = self.llm_classifier.test_connection()

            # 测试规则检查器
            rules_summary = self.rule_checker.get_rules_summary()
            test_results["rule_checker"] = bool(rules_summary)

            self.logger.info("组件测试完成")

        except Exception as e:
            self.logger.error(f"组件测试失败: {e}")
            test_results["error"] = str(e)

        return test_results

    def _create_error_result(
        self, error_message: str, document_data: Dict[str, Any]
    ) -> Dict[str, Any]:
        """创建错误结果"""
        return {
            "primary_category": "Error",
            "secondary_categories": [],
            "confidence_score": 0.0,
            "reasoning": f"分类过程中出现错误: {error_message}",
            "needs_review": True,
            "suggested_tags": ["ERROR"],
            "similar_documents_count": 0,
            "classification_timestamp": time.time(),
            "model_used": "none",
            "provider": "none",
            "file_path": document_data.get("file_path", ""),
            "classification_method": "error",
            "total_processing_time": 0.0,
        }

    def export_classification_data(self, export_path: str) -> bool:
        """导出分类数据"""
        try:
            return self.retrieval_agent.export_collection(export_path)
        except Exception as e:
            self.logger.error(f"导出分类数据失败: {e}")
            return False

    def reset_classification_database(self) -> bool:
        """重置分类数据库"""
        try:
            return self.retrieval_agent.reset_collection()
        except Exception as e:
            self.logger.error(f"重置分类数据库失败: {e}")
            return False<|MERGE_RESOLUTION|>--- conflicted
+++ resolved
@@ -23,23 +23,6 @@
         self.logger = logging.getLogger(__name__)
 
         # 分类配置
-<<<<<<< HEAD
-        self.classification_config = config.get("classification", {})
-        self.categories = self.classification_config.get(
-            "categories", ["工作", "个人", "财务", "其他"]
-        )
-        self.confidence_threshold = self.classification_config.get(
-            "confidence_threshold", 0.8
-        )
-        self.review_threshold = self.classification_config.get("review_threshold", 0.6)
-        self.max_tags = self.classification_config.get("max_tags", 3)
-
-        # 初始化组件
-        self.retrieval_agent = RetrievalAgent(config)
-        self.llm_classifier = LLMClassifier(config)
-        self.rule_checker = RuleChecker(config)
-
-=======
         self.classification_config = config.get('classification', {})
         self.categories = self.classification_config.get('categories', ['工作', '个人', '财务', '其他'])
         self.confidence_threshold = self.classification_config.get('confidence_threshold', 0.8)
@@ -59,7 +42,6 @@
         self.llm_classifier = llm_cls(config)
         self.rule_checker = rule_cls(config)
         
->>>>>>> 0ccdecf8
         self.logger.info("文档分类器初始化完成")
 
     def classify_document(self, document_data: Dict[str, Any]) -> Dict[str, Any]:
@@ -73,16 +55,6 @@
             # 1. LLM分类
             llm_result = self.llm_classifier.classify_document(document_data)
 
-<<<<<<< HEAD
-            # 2. 规则检查和应用
-            final_result = self.rule_checker.apply_rules(llm_result, document_data)
-
-            # 3. 添加分类元数据
-            final_result["classification_method"] = "llm_with_rules"
-            final_result["total_processing_time"] = time.time() - start_time
-            final_result["file_path"] = file_path
-
-=======
             # 2. 应用规则调整并生成标签
             rule_result = self.rule_checker.apply_rules(llm_result, document_data)
 
@@ -92,7 +64,6 @@
             final_result['total_processing_time'] = time.time() - start_time
             final_result['file_path'] = file_path
             
->>>>>>> 0ccdecf8
             # 4. 如果分类成功，添加到向量数据库
             if (
                 final_result.get("primary_category")
@@ -116,20 +87,6 @@
         try:
             # 准备元数据
             metadata = {
-<<<<<<< HEAD
-                "category": classification_result["primary_category"],
-                "secondary_categories": classification_result.get(
-                    "secondary_categories", []
-                ),
-                "confidence_score": classification_result.get("confidence_score", 0.0),
-                "needs_review": classification_result.get("needs_review", False),
-                "classification_timestamp": classification_result.get(
-                    "classification_timestamp", time.time()
-                ),
-                "file_path": document_data.get("file_path", ""),
-                "file_size": document_data.get("metadata", {}).get("size", 0),
-                "file_type": Path(document_data.get("file_path", "")).suffix.lower(),
-=======
                 'category': classification_result['primary_category'],
                 'secondary_categories': classification_result.get('secondary_categories', []),
                 'tags': classification_result.get('tags', []),
@@ -139,7 +96,6 @@
                 'file_path': document_data.get('file_path', ''),
                 'file_size': document_data.get('metadata', {}).get('size', 0),
                 'file_type': Path(document_data.get('file_path', '')).suffix.lower()
->>>>>>> 0ccdecf8
             }
 
             # 获取嵌入向量
