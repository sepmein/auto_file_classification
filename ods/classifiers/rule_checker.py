"""
规则检查器模块
负责应用用户定义的规则来调整分类结果
"""

import logging
import re
from typing import List, Dict, Any, Optional, Tuple
from pathlib import Path
import yaml


class RuleChecker:
    """规则检查器 - 应用用户定义的规则调整分类结果"""

    def __init__(self, config: Dict[str, Any]):
        self.config = config
        self.logger = logging.getLogger(__name__)

        # 规则配置
<<<<<<< HEAD
        self.rules_config = config.get("rules", {})
        self.rules_file = self.rules_config.get("rules_file", "config/rules.yaml")
        self.enable_rules = self.rules_config.get("enable_rules", True)
        self.strict_mode = self.rules_config.get("strict_mode", False)

        # 规则类型 (先初始化，再加载规则)
=======
        self.rules_config = config.get('rules', {})
        self.rules_file = self.rules_config.get('rules_file', 'config/rules.yaml')
        # 如果未提供规则配置，则默认禁用规则以避免意外影响
        self.enable_rules = self.rules_config.get('enable_rules', bool(self.rules_config))
        self.strict_mode = self.rules_config.get('strict_mode', False)
        
        # 加载规则
        self.rules = self._load_rules()
        # 简单规则（阶段2）
        extra_simple = self.rules_config.get('simple_rules', [])
        if extra_simple:
            self.simple_rules.extend(extra_simple)
        
        # 规则类型
>>>>>>> 0ccdecf8
        self.rule_types = {
            "file_extension": self._check_file_extension_rules,
            "file_name": self._check_file_name_rules,
            "content_keywords": self._check_content_keywords_rules,
            "file_size": self._check_file_size_rules,
            "file_path": self._check_file_path_rules,
            "custom": self._check_custom_rules,
        }

        # 加载规则
        self.rules = self._load_rules()

    def _load_rules(self) -> Dict[str, Any]:
        """加载规则配置"""
        try:
            if not self.enable_rules:
                self.logger.info("规则检查已禁用")
                self.simple_rules = []
                return {}

            rules_path = Path(self.rules_file)
            if not rules_path.exists():
                self.logger.warning(f"规则文件不存在: {rules_path}")
                return self._get_default_rules()

<<<<<<< HEAD
            with open(rules_path, "r", encoding="utf-8") as f:
                rules = yaml.safe_load(f)
=======
            with open(rules_path, 'r', encoding='utf-8') as f:
                data = yaml.safe_load(f) or {}

            # 提取简单规则
            self.simple_rules = data.get('simple_rules', [])
            for key in ['simple_rules']:
                data.pop(key, None)
>>>>>>> 0ccdecf8

            # 验证规则格式
            validated_rules = self._validate_rules(data)
            self.logger.info(f"成功加载 {len(validated_rules)} 条规则，{len(self.simple_rules)} 条简单规则")
            return validated_rules

        except Exception as e:
            self.logger.error(f"加载规则失败: {e}")
            return self._get_default_rules()

    def _get_default_rules(self) -> Dict[str, Any]:
        """获取默认规则"""
        self.simple_rules = []
        return {
            "file_extension": {
                ".pdf": {"category": "文档", "priority": 1},
                ".docx": {"category": "文档", "priority": 1},
                ".doc": {"category": "文档", "priority": 1},
                ".txt": {"category": "文本", "priority": 1},
                ".md": {"category": "文本", "priority": 1},
                ".jpg": {"category": "图片", "priority": 1},
                ".png": {"category": "图片", "priority": 1},
                ".xlsx": {"category": "表格", "priority": 1},
                ".pptx": {"category": "演示", "priority": 1},
            },
            "file_name": {
                "发票": {"category": "财务", "priority": 2},
                "合同": {"category": "工作", "priority": 2},
                "简历": {"category": "个人", "priority": 2},
                "报告": {"category": "工作", "priority": 2},
            },
            "content_keywords": {
                "发票": {"category": "财务", "priority": 3},
                "金额": {"category": "财务", "priority": 3},
                "合同": {"category": "工作", "priority": 3},
                "项目": {"category": "工作", "priority": 3},
                "个人": {"category": "个人", "priority": 3},
            },
        }

    def _validate_rules(self, rules: Dict[str, Any]) -> Dict[str, Any]:
        """验证规则格式"""
        validated_rules = {}

        for rule_type, rule_data in rules.items():
            if rule_type in self.rule_types:
                if isinstance(rule_data, dict):
                    validated_rules[rule_type] = rule_data
                else:
                    self.logger.warning(f"规则类型 {rule_type} 格式无效，跳过")
            else:
                self.logger.warning(f"未知规则类型: {rule_type}")

        return validated_rules
<<<<<<< HEAD

    def apply_rules(
        self, classification_result: Dict[str, Any], document_data: Dict[str, Any]
    ) -> Dict[str, Any]:
        """应用规则调整分类结果"""
        try:
            if not self.enable_rules or not self.rules:
                return classification_result

            self.logger.info("开始应用规则检查")

            # 收集所有规则匹配结果
            rule_matches = []

            for rule_type, rule_checker in self.rule_types.items():
                if rule_type in self.rules:
                    matches = rule_checker(document_data, self.rules[rule_type])
                    rule_matches.extend(matches)

            # 如果没有规则匹配，返回原结果
            if not rule_matches:
                self.logger.info("没有规则匹配，保持原分类结果")
                return classification_result

            # 按优先级排序规则匹配
            rule_matches.sort(key=lambda x: x["priority"], reverse=True)

            # 应用最高优先级的规则
            top_rule = rule_matches[0]
            self.logger.info(
                f"应用规则: {top_rule['rule_type']} -> {top_rule['category']}"
            )

            # 调整分类结果
            adjusted_result = classification_result.copy()
            adjusted_result["primary_category"] = top_rule["category"]
            adjusted_result["rule_applied"] = {
                "rule_type": top_rule["rule_type"],
                "rule_value": top_rule["rule_value"],
                "priority": top_rule["priority"],
                "confidence_boost": 0.2,  # 规则匹配提高置信度
            }

            # 提高置信度
            original_confidence = adjusted_result.get("confidence_score", 0.0)
            adjusted_result["confidence_score"] = min(1.0, original_confidence + 0.2)

            # 更新推理
            original_reasoning = adjusted_result.get("reasoning", "")
            adjusted_result["reasoning"] = (
                f"{original_reasoning} (应用规则: {top_rule['rule_type']}={top_rule['rule_value']})"
            )

            # 如果置信度足够高，不需要复核
            if adjusted_result["confidence_score"] >= 0.8:
                adjusted_result["needs_review"] = False

            self.logger.info(
                f"规则应用完成，新类别: {adjusted_result['primary_category']}"
            )
            return adjusted_result
=======
    
    def apply_rules(self, classification_result: Dict[str, Any],
                   document_data: Dict[str, Any]) -> Dict[str, Any]:
        """应用规则调整分类结果"""
        try:
            result = classification_result.copy()

            if self.enable_rules and self.rules:
                self.logger.info("开始应用规则检查")

                # 收集所有规则匹配结果
                rule_matches = []

                for rule_type, rule_checker in self.rule_types.items():
                    if rule_type in self.rules:
                        matches = rule_checker(document_data, self.rules[rule_type])
                        rule_matches.extend(matches)

                if rule_matches:
                    # 按优先级排序规则匹配
                    rule_matches.sort(key=lambda x: x['priority'], reverse=True)

                    # 应用最高优先级的规则
                    top_rule = rule_matches[0]
                    self.logger.info(f"应用规则: {top_rule['rule_type']} -> {top_rule['category']}")

                    result['primary_category'] = top_rule['category']
                    result['rule_applied'] = {
                        'rule_type': top_rule['rule_type'],
                        'rule_value': top_rule['rule_value'],
                        'priority': top_rule['priority'],
                        'confidence_boost': 0.2
                    }

                    # 提高置信度
                    original_confidence = result.get('confidence_score', 0.0)
                    result['confidence_score'] = min(1.0, original_confidence + 0.2)

                    # 更新推理
                    original_reasoning = result.get('reasoning', '')
                    result['reasoning'] = f"{original_reasoning} (应用规则: {top_rule['rule_type']}={top_rule['rule_value']})"

                    if result['confidence_score'] >= 0.8:
                        result['needs_review'] = False

            # 无论是否应用复杂规则，都执行简单规则以生成标签等
            result = self._apply_simple_rules(result, document_data)
            return result
>>>>>>> 0ccdecf8

        except Exception as e:
            self.logger.error(f"应用规则失败: {e}")
            return classification_result

    def _check_file_extension_rules(
        self, document_data: Dict[str, Any], rules: Dict[str, Any]
    ) -> List[Dict[str, Any]]:
        """检查文件扩展名规则"""
        matches = []
        file_path = document_data.get("file_path", "")

        if file_path:
            file_ext = Path(file_path).suffix.lower()
            if file_ext in rules:
                rule_info = rules[file_ext]
                matches.append(
                    {
                        "rule_type": "file_extension",
                        "rule_value": file_ext,
                        "category": rule_info["category"],
                        "priority": rule_info.get("priority", 1),
                    }
                )

        return matches

    def _check_file_name_rules(
        self, document_data: Dict[str, Any], rules: Dict[str, Any]
    ) -> List[Dict[str, Any]]:
        """检查文件名规则"""
        matches = []
        file_path = document_data.get("file_path", "")

        if file_path:
            file_name = Path(file_path).stem.lower()
            for keyword, rule_info in rules.items():
                if keyword.lower() in file_name:
                    matches.append(
                        {
                            "rule_type": "file_name",
                            "rule_value": keyword,
                            "category": rule_info["category"],
                            "priority": rule_info.get("priority", 1),
                        }
                    )

        return matches

    def _check_content_keywords_rules(
        self, document_data: Dict[str, Any], rules: Dict[str, Any]
    ) -> List[Dict[str, Any]]:
        """检查内容关键词规则"""
        matches = []
        text_content = document_data.get("text_content", "")
        summary = document_data.get("summary", "")

        # 合并文本内容
        full_text = f"{text_content} {summary}".lower()

        for keyword, rule_info in rules.items():
            if keyword.lower() in full_text:
                matches.append(
                    {
                        "rule_type": "content_keywords",
                        "rule_value": keyword,
                        "category": rule_info["category"],
                        "priority": rule_info.get("priority", 1),
                    }
                )

        return matches

    def _check_file_size_rules(
        self, document_data: Dict[str, Any], rules: Dict[str, Any]
    ) -> List[Dict[str, Any]]:
        """检查文件大小规则"""
        matches = []
        file_size = document_data.get("metadata", {}).get("size", 0)

        for size_rule, rule_info in rules.items():
            # 解析大小规则（如 ">10MB", "<1MB"）
            if self._evaluate_size_rule(file_size, size_rule):
                matches.append(
                    {
                        "rule_type": "file_size",
                        "rule_value": size_rule,
                        "category": rule_info["category"],
                        "priority": rule_info.get("priority", 1),
                    }
                )

        return matches

    def _check_file_path_rules(
        self, document_data: Dict[str, Any], rules: Dict[str, Any]
    ) -> List[Dict[str, Any]]:
        """检查文件路径规则"""
        matches = []
        file_path = document_data.get("file_path", "")

        if file_path:
            file_path_lower = str(file_path).lower()
            for path_pattern, rule_info in rules.items():
                if path_pattern.lower() in file_path_lower:
                    matches.append(
                        {
                            "rule_type": "file_path",
                            "rule_value": path_pattern,
                            "category": rule_info["category"],
                            "priority": rule_info.get("priority", 1),
                        }
                    )

        return matches
<<<<<<< HEAD

    def _check_custom_rules(
        self, document_data: Dict[str, Any], rules: Dict[str, Any]
    ) -> List[Dict[str, Any]]:
=======
    
    def _check_custom_rules(self, document_data: Dict[str, Any],
                           rules: Dict[str, Any]) -> List[Dict[str, Any]]:
>>>>>>> 0ccdecf8
        """检查自定义规则"""
        matches = []

        for rule_name, rule_config in rules.items():
            try:
                # 自定义规则应该包含条件表达式和结果
                condition = rule_config.get("condition", "")
                if condition and self._evaluate_custom_condition(
                    condition, document_data
                ):
                    matches.append(
                        {
                            "rule_type": "custom",
                            "rule_value": rule_name,
                            "category": rule_config["category"],
                            "priority": rule_config.get("priority", 1),
                        }
                    )
            except Exception as e:
                self.logger.warning(f"自定义规则 {rule_name} 执行失败: {e}")

        return matches

<<<<<<< HEAD
=======
    def _apply_simple_rules(self, result: Dict[str, Any],
                            document_data: Dict[str, Any]) -> Dict[str, Any]:
        """应用简单规则并生成标签"""
        try:
            # 构建初始标签集合
            tags = result.get('tags')
            if tags is None:
                tags = []
                primary = result.get('primary_category')
                if primary:
                    tags.append(primary)
                tags.extend(result.get('secondary_categories', []))
                tags.extend(result.get('suggested_tags', []))

            file_name = Path(document_data.get('file_path', '')).name
            content = document_data.get('text_content') or document_data.get('summary', '')

            for rule in self.simple_rules:
                try:
                    if 'if_filename' in rule and 'add_tag' in rule:
                        if rule['if_filename'] in file_name:
                            tags.append(rule['add_tag'])

                    if 'if_content_regex' in rule and 'add_tag' in rule:
                        if re.search(rule['if_content_regex'], content, re.IGNORECASE):
                            tags.append(rule['add_tag'])

                    if 'if_tag_combo' in rule and rule.get('action') == 'require_review':
                        combo = rule['if_tag_combo']
                        if all(t in tags for t in combo):
                            result['needs_review'] = True
                except Exception as e:
                    self.logger.warning(f"简单规则执行失败: {e}")

            # 去重并保存
            result['tags'] = list(dict.fromkeys(tags))
            return result

        except Exception as e:
            self.logger.warning(f"应用简单规则失败: {e}")
            result['tags'] = result.get('tags') or []
            return result
    
>>>>>>> 0ccdecf8
    def _evaluate_size_rule(self, file_size: int, size_rule: str) -> bool:
        """评估文件大小规则"""
        try:
            # 解析大小规则
            if ">" in size_rule:
                threshold = self._parse_size_string(size_rule.split(">")[1])
                return file_size > threshold
            elif "<" in size_rule:
                threshold = self._parse_size_string(size_rule.split("<")[1])
                return file_size < threshold
            elif "=" in size_rule:
                threshold = self._parse_size_string(size_rule.split("=")[1])
                return file_size == threshold
            else:
                return False
        except:
            return False

    def _parse_size_string(self, size_str: str) -> int:
        """解析大小字符串为字节数"""
        size_str = size_str.strip().upper()
        if "KB" in size_str:
            return int(float(size_str.replace("KB", "")) * 1024)
        elif "MB" in size_str:
            return int(float(size_str.replace("MB", "")) * 1024 * 1024)
        elif "GB" in size_str:
            return int(float(size_str.replace("GB", "")) * 1024 * 1024 * 1024)
        else:
            return int(float(size_str))

    def _evaluate_custom_condition(
        self, condition: str, document_data: Dict[str, Any]
    ) -> bool:
        """评估自定义条件"""
        try:
            # 简单的条件评估，支持基本的逻辑运算
            # 这里可以实现更复杂的条件解析器

            # 示例：检查文件路径是否包含特定字符串
            if "path_contains" in condition:
                pattern = re.search(r'path_contains\("([^"]+)"\)', condition)
                if pattern:
                    search_term = pattern.group(1)
                    file_path = document_data.get("file_path", "")
                    return search_term.lower() in str(file_path).lower()

            # 示例：检查文件大小是否大于某个值
            elif "size_greater_than" in condition:
                pattern = re.search(r"size_greater_than\((\d+)\)", condition)
                if pattern:
                    threshold = int(pattern.group(1))
                    file_size = document_data.get("metadata", {}).get("size", 0)
                    return file_size > threshold

            return False

        except Exception as e:
            self.logger.warning(f"自定义条件评估失败: {e}")
            return False

    def add_rule(
        self, rule_type: str, rule_value: str, category: str, priority: int = 1
    ) -> bool:
        """添加新规则"""
        try:
            if rule_type not in self.rules:
                self.rules[rule_type] = {}

            self.rules[rule_type][rule_value] = {
                "category": category,
                "priority": priority,
            }

            self.logger.info(f"添加规则: {rule_type} -> {rule_value} -> {category}")
            return True

        except Exception as e:
            self.logger.error(f"添加规则失败: {e}")
            return False

    def remove_rule(self, rule_type: str, rule_value: str) -> bool:
        """删除规则"""
        try:
            if rule_type in self.rules and rule_value in self.rules[rule_type]:
                del self.rules[rule_type][rule_value]
                self.logger.info(f"删除规则: {rule_type} -> {rule_value}")
                return True
            else:
                self.logger.warning(f"规则不存在: {rule_type} -> {rule_value}")
                return False

        except Exception as e:
            self.logger.error(f"删除规则失败: {e}")
            return False

    def get_rules_summary(self) -> Dict[str, Any]:
        """获取规则摘要"""
        summary = {
            "total_rules": 0,
            "rules_by_type": {},
            "enabled": self.enable_rules,
            "strict_mode": self.strict_mode,
        }

        for rule_type, rules in self.rules.items():
            summary["rules_by_type"][rule_type] = len(rules)
            summary["total_rules"] += len(rules)

        return summary

    def export_rules(self, export_path: str) -> bool:
        """导出规则配置"""
        try:
            with open(export_path, "w", encoding="utf-8") as f:
                yaml.dump(self.rules, f, default_flow_style=False, allow_unicode=True)

            self.logger.info(f"规则配置已导出到: {export_path}")
            return True

        except Exception as e:
            self.logger.error(f"导出规则失败: {e}")
            return False

    def import_rules(self, import_path: str) -> bool:
        """导入规则配置"""
        try:
            with open(import_path, "r", encoding="utf-8") as f:
                new_rules = yaml.safe_load(f)

            # 验证规则格式
            validated_rules = self._validate_rules(new_rules)

            # 更新规则
            self.rules.update(validated_rules)

            self.logger.info(f"成功导入 {len(validated_rules)} 条规则")
            return True

        except Exception as e:
            self.logger.error(f"导入规则失败: {e}")
            return False<|MERGE_RESOLUTION|>--- conflicted
+++ resolved
@@ -18,14 +18,6 @@
         self.logger = logging.getLogger(__name__)
 
         # 规则配置
-<<<<<<< HEAD
-        self.rules_config = config.get("rules", {})
-        self.rules_file = self.rules_config.get("rules_file", "config/rules.yaml")
-        self.enable_rules = self.rules_config.get("enable_rules", True)
-        self.strict_mode = self.rules_config.get("strict_mode", False)
-
-        # 规则类型 (先初始化，再加载规则)
-=======
         self.rules_config = config.get('rules', {})
         self.rules_file = self.rules_config.get('rules_file', 'config/rules.yaml')
         # 如果未提供规则配置，则默认禁用规则以避免意外影响
@@ -40,19 +32,15 @@
             self.simple_rules.extend(extra_simple)
         
         # 规则类型
->>>>>>> 0ccdecf8
         self.rule_types = {
-            "file_extension": self._check_file_extension_rules,
-            "file_name": self._check_file_name_rules,
-            "content_keywords": self._check_content_keywords_rules,
-            "file_size": self._check_file_size_rules,
-            "file_path": self._check_file_path_rules,
-            "custom": self._check_custom_rules,
+            'file_extension': self._check_file_extension_rules,
+            'file_name': self._check_file_name_rules,
+            'content_keywords': self._check_content_keywords_rules,
+            'file_size': self._check_file_size_rules,
+            'file_path': self._check_file_path_rules,
+            'custom': self._check_custom_rules
         }
-
-        # 加载规则
-        self.rules = self._load_rules()
-
+    
     def _load_rules(self) -> Dict[str, Any]:
         """加载规则配置"""
         try:
@@ -66,10 +54,6 @@
                 self.logger.warning(f"规则文件不存在: {rules_path}")
                 return self._get_default_rules()
 
-<<<<<<< HEAD
-            with open(rules_path, "r", encoding="utf-8") as f:
-                rules = yaml.safe_load(f)
-=======
             with open(rules_path, 'r', encoding='utf-8') as f:
                 data = yaml.safe_load(f) or {}
 
@@ -77,7 +61,6 @@
             self.simple_rules = data.get('simple_rules', [])
             for key in ['simple_rules']:
                 data.pop(key, None)
->>>>>>> 0ccdecf8
 
             # 验证规则格式
             validated_rules = self._validate_rules(data)
@@ -132,69 +115,6 @@
                 self.logger.warning(f"未知规则类型: {rule_type}")
 
         return validated_rules
-<<<<<<< HEAD
-
-    def apply_rules(
-        self, classification_result: Dict[str, Any], document_data: Dict[str, Any]
-    ) -> Dict[str, Any]:
-        """应用规则调整分类结果"""
-        try:
-            if not self.enable_rules or not self.rules:
-                return classification_result
-
-            self.logger.info("开始应用规则检查")
-
-            # 收集所有规则匹配结果
-            rule_matches = []
-
-            for rule_type, rule_checker in self.rule_types.items():
-                if rule_type in self.rules:
-                    matches = rule_checker(document_data, self.rules[rule_type])
-                    rule_matches.extend(matches)
-
-            # 如果没有规则匹配，返回原结果
-            if not rule_matches:
-                self.logger.info("没有规则匹配，保持原分类结果")
-                return classification_result
-
-            # 按优先级排序规则匹配
-            rule_matches.sort(key=lambda x: x["priority"], reverse=True)
-
-            # 应用最高优先级的规则
-            top_rule = rule_matches[0]
-            self.logger.info(
-                f"应用规则: {top_rule['rule_type']} -> {top_rule['category']}"
-            )
-
-            # 调整分类结果
-            adjusted_result = classification_result.copy()
-            adjusted_result["primary_category"] = top_rule["category"]
-            adjusted_result["rule_applied"] = {
-                "rule_type": top_rule["rule_type"],
-                "rule_value": top_rule["rule_value"],
-                "priority": top_rule["priority"],
-                "confidence_boost": 0.2,  # 规则匹配提高置信度
-            }
-
-            # 提高置信度
-            original_confidence = adjusted_result.get("confidence_score", 0.0)
-            adjusted_result["confidence_score"] = min(1.0, original_confidence + 0.2)
-
-            # 更新推理
-            original_reasoning = adjusted_result.get("reasoning", "")
-            adjusted_result["reasoning"] = (
-                f"{original_reasoning} (应用规则: {top_rule['rule_type']}={top_rule['rule_value']})"
-            )
-
-            # 如果置信度足够高，不需要复核
-            if adjusted_result["confidence_score"] >= 0.8:
-                adjusted_result["needs_review"] = False
-
-            self.logger.info(
-                f"规则应用完成，新类别: {adjusted_result['primary_category']}"
-            )
-            return adjusted_result
-=======
     
     def apply_rules(self, classification_result: Dict[str, Any],
                    document_data: Dict[str, Any]) -> Dict[str, Any]:
@@ -243,7 +163,6 @@
             # 无论是否应用复杂规则，都执行简单规则以生成标签等
             result = self._apply_simple_rules(result, document_data)
             return result
->>>>>>> 0ccdecf8
 
         except Exception as e:
             self.logger.error(f"应用规则失败: {e}")
@@ -359,16 +278,9 @@
                     )
 
         return matches
-<<<<<<< HEAD
-
-    def _check_custom_rules(
-        self, document_data: Dict[str, Any], rules: Dict[str, Any]
-    ) -> List[Dict[str, Any]]:
-=======
     
     def _check_custom_rules(self, document_data: Dict[str, Any],
                            rules: Dict[str, Any]) -> List[Dict[str, Any]]:
->>>>>>> 0ccdecf8
         """检查自定义规则"""
         matches = []
 
@@ -392,8 +304,6 @@
 
         return matches
 
-<<<<<<< HEAD
-=======
     def _apply_simple_rules(self, result: Dict[str, Any],
                             document_data: Dict[str, Any]) -> Dict[str, Any]:
         """应用简单规则并生成标签"""
@@ -437,7 +347,6 @@
             result['tags'] = result.get('tags') or []
             return result
     
->>>>>>> 0ccdecf8
     def _evaluate_size_rule(self, file_size: int, size_rule: str) -> bool:
         """评估文件大小规则"""
         try:
